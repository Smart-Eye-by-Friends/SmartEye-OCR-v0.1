# ================================
# 빌드 도구 및 프로젝트 파일
# ================================

# Gradle
.gradle/
build/
!gradle/wrapper/gradle-wrapper.jar
!**/src/main/**/build/
!**/src/test/**/build/

# Maven
target/
pom.xml.tag
pom.xml.releaseBackup
pom.xml.versionsBackup
pom.xml.next
release.properties
dependency-reduced-pom.xml
buildNumber.properties
.mvn/timing.properties
.mvn/wrapper/maven-wrapper.jar

# ================================
# IDE 설정 파일
# ================================

# IntelliJ IDEA
.idea/
*.iws
*.iml
*.ipr
out/
!**/src/main/**/out/
!**/src/test/**/out/

# Eclipse
.apt_generated
.classpath
.factorypath
.project
.settings
.springBeans
.sts4-cache
bin/
!**/src/main/**/bin/
!**/src/test/**/bin/

# NetBeans
/nbproject/private/
/nbbuild/
/dist/
/nbdist/
/.nb-gradle/

# VS Code
.vscode/
*.code-workspace

# Vim
*.swp
*.swo
*~

# ================================
# Python 관련
# ================================

# Python virtual environments
python_env/
.venv/
venv/
env/
ENV/
env.bak/
venv.bak/

# Python bytecode
__pycache__/
*.py[cod]
*$py.class
*.so

# Distribution / packaging
.Python
build/
develop-eggs/
dist/
downloads/
eggs/
.eggs/
lib/
lib64/
parts/
sdist/
var/
wheels/
*.egg-info/
.installed.cfg
*.egg
MANIFEST

# PyInstaller
*.manifest
*.spec

# Jupyter Notebook
.ipynb_checkpoints
*/.ipynb_checkpoints/*

# IPython
profile_default/
ipython_config.py

# pyenv
.python-version

# pipenv
Pipfile.lock

# PEP 582
__pypackages__/

# Celery
celerybeat-schedule
celerybeat.pid

# SageMath parsed files
*.sage.py

# Environments
.env
.env.local
.env.*.local
.venv
env/
venv/
ENV/
env.bak/
venv.bak/

# mypy
.mypy_cache/
.dmypy.json
dmypy.json

# Pyre type checker
.pyre/

# ================================
# Machine Learning & AI
# ================================

# Model files
*.pt
*.pth
*.onnx
*.pkl
*.pickle
*.h5
*.hdf5
*.pb
*.tflite
models/
checkpoints/
weights/
.claude/

# Dataset files
data/
dataset/
datasets/
*.tfrecord
*.csv
*.json
*.xml
*.txt

# Tensorboard logs
runs/
logs/
wandb/
.wandb/

# MLflow
mlruns/

# DVC
.dvc/
.dvcignore

# ================================
# OS 관련
# ================================

# Windows
Thumbs.db
Thumbs.db:encryptable
ehthumbs.db
ehthumbs_vista.db
*.stackdump
[Dd]esktop.ini
$RECYCLE.BIN/
*.cab
*.msi
*.msix
*.msm
*.msp
*.lnk

# macOS
.DS_Store
.AppleDouble
.LSOverride
Icon
._*
.DocumentRevisions-V100
.fseventsd
.Spotlight-V100
.TemporaryItems
.Trashes
.VolumeIcon.icns
.com.apple.timemachine.donotpresent
.AppleDB
.AppleDesktop
Network Trash Folder
Temporary Items
.apdisk

# Linux
*~
.fuse_hidden*
.directory
.Trash-*
.nfs*

# ================================
# 애플리케이션 특화 파일
# ================================

# SmartEye 특화 디렉토리
temp/
cache/
uploads/
analysis_results/
tessdata/
output/
results/

# 로그 파일
*.log
*.log.*
*.pid
*.seed
*.pid.lock
logs/
log/

# 백업 파일
*.bak
*.backup
*.old
*.orig
*.tmp

# 압축 파일
*.7z
*.dmg
*.gz
*.iso
*.jar
*.rar
*.tar
*.zip

# 미디어 파일 (큰 용량)
*.mp4
*.avi
*.mov
*.wmv
*.flv
*.webm
*.mkv

# 이미지 파일 (임시/처리된 파일만)
temp_*.jpg
temp_*.jpeg
temp_*.png
temp_*.gif
temp_*.bmp
processed_*
*_processed.*
*_temp.*

# 데이터베이스 파일
*.db
*.sqlite
*.sqlite3
*.db-journal

# Docker
.dockerignore

<<<<<<< HEAD
# 프로젝트별 임시 파일
analysis_*
processed_*
result_*
output_*
*.pdf:Zone.Identifier

__pycache__/
*.pyc
temp_image.jpg
DocLayout-YOLO/
model_cache/
.env
*.log

.DS_Store
node_modules
/dist


# local env files
.env.local
.env.*.local

# Log files
npm-debug.log*
yarn-debug.log*
yarn-error.log*
pnpm-debug.log*

# Editor directories and files
.idea
.vscode
*.suo
*.ntvs*
*.njsproj
*.sln
*.sw?
=======
# Node.js (프론트엔드가 있을 경우)
node_modules/
npm-debug.log*
yarn-debug.log*
yarn-error.log*
.npm
.yarn-integrity

# ================================
# 보안 관련
# ================================

# API 키 및 시크릿
secrets/
*.key
*.pem
*.crt
*.csr
.secret
.secrets

# 설정 파일 (민감 정보 포함 가능)
config.local.*
local.properties
application-local.yml
application-local.yaml
application-dev.yml
application-dev.yaml

# ================================
# 클라우드 및 배포
# ================================

# Terraform
*.tfstate
*.tfstate.*
.terraform/
.terraform.lock.hcl

# AWS
.aws/

# Google Cloud
.gcloud/

# Kubernetes
*.kubeconfig

# ================================
# 임시 문서
# ================================
GEMINI.md
docs/legacy/
temp/
logs/*.log
data/*.db
*.Zone.Identifier
analysis_results/
.github/
>>>>>>> 0dde48c0
<|MERGE_RESOLUTION|>--- conflicted
+++ resolved
@@ -301,7 +301,6 @@
 # Docker
 .dockerignore
 
-<<<<<<< HEAD
 # 프로젝트별 임시 파일
 analysis_*
 processed_*
@@ -339,65 +338,4 @@
 *.ntvs*
 *.njsproj
 *.sln
-*.sw?
-=======
-# Node.js (프론트엔드가 있을 경우)
-node_modules/
-npm-debug.log*
-yarn-debug.log*
-yarn-error.log*
-.npm
-.yarn-integrity
-
-# ================================
-# 보안 관련
-# ================================
-
-# API 키 및 시크릿
-secrets/
-*.key
-*.pem
-*.crt
-*.csr
-.secret
-.secrets
-
-# 설정 파일 (민감 정보 포함 가능)
-config.local.*
-local.properties
-application-local.yml
-application-local.yaml
-application-dev.yml
-application-dev.yaml
-
-# ================================
-# 클라우드 및 배포
-# ================================
-
-# Terraform
-*.tfstate
-*.tfstate.*
-.terraform/
-.terraform.lock.hcl
-
-# AWS
-.aws/
-
-# Google Cloud
-.gcloud/
-
-# Kubernetes
-*.kubeconfig
-
-# ================================
-# 임시 문서
-# ================================
-GEMINI.md
-docs/legacy/
-temp/
-logs/*.log
-data/*.db
-*.Zone.Identifier
-analysis_results/
-.github/
->>>>>>> 0dde48c0
+*.sw?